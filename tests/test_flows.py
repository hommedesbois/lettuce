
import pytest
import numpy as np
import torch
from lettuce import TaylorGreenVortex2D, TaylorGreenVortex3D, CouetteFlow2D, D2Q9, D3Q27, DoublyPeriodicShear2D
from lettuce import torch_gradient, DecayingTurbulence
from lettuce import Lattice, Simulation, BGKCollision, BGKInitialization, StandardStreaming
from lettuce import Obstacle2D, Obstacle3D
from lettuce.flows.poiseuille import PoiseuilleFlow2D


# Flows to test
INCOMPRESSIBLE_2D = [TaylorGreenVortex2D, CouetteFlow2D, PoiseuilleFlow2D, DoublyPeriodicShear2D, DecayingTurbulence]
INCOMPRESSIBLE_3D = [TaylorGreenVortex3D, DecayingTurbulence]


@pytest.mark.parametrize("IncompressibleFlow", INCOMPRESSIBLE_2D)
def test_flow_2d(IncompressibleFlow, dtype_device):
    dtype, device = dtype_device
    lattice = Lattice(D2Q9, dtype=dtype, device=device)
    flow = IncompressibleFlow(16, 1, 0.05, lattice=lattice)
    collision = BGKCollision(lattice, tau=flow.units.relaxation_parameter_lu)
    streaming = StandardStreaming(lattice)
    simulation = Simulation(flow=flow, lattice=lattice, collision=collision, streaming=streaming)
    simulation.step(1)


@pytest.mark.parametrize("IncompressibleFlow", INCOMPRESSIBLE_3D)
def test_flow_3d(IncompressibleFlow, dtype_device):
    dtype, device = dtype_device
    lattice = Lattice(D3Q27, dtype=dtype, device=device)
    flow = IncompressibleFlow(16, 1, 0.05, lattice=lattice)
    collision = BGKCollision(lattice, tau=flow.units.relaxation_parameter_lu)
    streaming = StandardStreaming(lattice)
    simulation = Simulation(flow=flow, lattice=lattice, collision=collision, streaming=streaming)
    simulation.step(1)


@pytest.mark.parametrize("stencil", [D2Q9, D3Q27])
def test_divergence(stencil, dtype_device):
    dtype, device = dtype_device
    lattice = Lattice(stencil, dtype=dtype, device=device)
    flow = DecayingTurbulence(50, 1, 0.05, lattice=lattice, ic_energy=0.5)
    collision = BGKCollision(lattice, tau=flow.units.relaxation_parameter_lu)
    streaming = StandardStreaming(lattice)
    simulation = Simulation(flow=flow, lattice=lattice, collision=collision, streaming=streaming)
    ekin = flow.units.convert_incompressible_energy_to_pu(torch.sum(lattice.incompressible_energy(simulation.f))) * flow.units.convert_length_to_pu(1.0) ** lattice.D

    u0 = flow.units.convert_velocity_to_pu(lattice.u(simulation.f)[0])
    u1 = flow.units.convert_velocity_to_pu(lattice.u(simulation.f)[1])
    dx = flow.units.convert_length_to_pu(1.0)
    grad_u0 = torch_gradient(u0, dx=dx, order=6).cpu().numpy()
    grad_u1 = torch_gradient(u1, dx=dx, order=6).cpu().numpy()
    divergence = np.sum(grad_u0[0] + grad_u1[1])

    if lattice.D == 3:
        u2 = flow.units.convert_velocity_to_pu(lattice.u(simulation.f)[2])
        grad_u2 = torch_gradient(u2, dx=dx, order=6).cpu().numpy()
        divergence += np.sum(grad_u2[2])
    assert (flow.ic_energy == pytest.approx(lattice.convert_to_numpy(ekin),rel=1))
<<<<<<< HEAD
    assert (0 == pytest.approx(divergence, abs=1e-4))


@pytest.mark.parametrize("stencil", [D2Q9, D3Q27])
def test_obstacle(stencil, dtype_device):
    dtype, device = dtype_device
    lattice = Lattice(stencil, dtype=dtype, device=device)

    if stencil is D2Q9:
        mask = np.zeros([20, 10])
        mask[3:6, 3:6] = 1
        flow = Obstacle2D(20, 10, 100, 0.1, lattice=lattice, char_length_lu=3)
    if stencil is D3Q27:
        mask = np.zeros([20, 10, 5])
        mask[3:6, 3:6, :] = 1
        flow = Obstacle3D(20, 10, 5, 100, 0.1, lattice=lattice, char_length_lu=3)
    collision = BGKCollision(lattice, tau=flow.units.relaxation_parameter_lu)
    flow.mask = mask != 0
    streaming = StandardStreaming(lattice)
    simulation = Simulation(flow=flow, lattice=lattice, collision=collision, streaming=streaming)
    simulation.step(2)
=======
    assert (0 == pytest.approx(divergence, abs=2e-3))
>>>>>>> 348aaf30
<|MERGE_RESOLUTION|>--- conflicted
+++ resolved
@@ -58,8 +58,7 @@
         grad_u2 = torch_gradient(u2, dx=dx, order=6).cpu().numpy()
         divergence += np.sum(grad_u2[2])
     assert (flow.ic_energy == pytest.approx(lattice.convert_to_numpy(ekin),rel=1))
-<<<<<<< HEAD
-    assert (0 == pytest.approx(divergence, abs=1e-4))
+    assert (0 == pytest.approx(divergence, abs=2e-3))
 
 
 @pytest.mark.parametrize("stencil", [D2Q9, D3Q27])
@@ -79,7 +78,4 @@
     flow.mask = mask != 0
     streaming = StandardStreaming(lattice)
     simulation = Simulation(flow=flow, lattice=lattice, collision=collision, streaming=streaming)
-    simulation.step(2)
-=======
-    assert (0 == pytest.approx(divergence, abs=2e-3))
->>>>>>> 348aaf30
+    simulation.step(2)