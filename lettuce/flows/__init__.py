"""
Example flows.
"""

from lettuce.flows.taylorgreen import TaylorGreenVortex2D, TaylorGreenVortex3D
from lettuce.flows.couette import CouetteFlow2D
<<<<<<< HEAD
from lettuce.flows.obstacle import Obstacle2D
=======
from lettuce.flows.poiseuille import PoiseuilleFlow2D

flow_by_name = {
    "taylor2D": TaylorGreenVortex2D,
    "poiseuille2D": PoiseuilleFlow2D,
    "couette2D": CouetteFlow2D
}
>>>>>>> 15e9faf8
<|MERGE_RESOLUTION|>--- conflicted
+++ resolved
@@ -4,14 +4,11 @@
 
 from lettuce.flows.taylorgreen import TaylorGreenVortex2D, TaylorGreenVortex3D
 from lettuce.flows.couette import CouetteFlow2D
-<<<<<<< HEAD
 from lettuce.flows.obstacle import Obstacle2D
-=======
 from lettuce.flows.poiseuille import PoiseuilleFlow2D
 
 flow_by_name = {
     "taylor2D": TaylorGreenVortex2D,
     "poiseuille2D": PoiseuilleFlow2D,
     "couette2D": CouetteFlow2D
-}
->>>>>>> 15e9faf8
+}